--- conflicted
+++ resolved
@@ -171,7 +171,6 @@
 - The library expects SAM-compatible ONNX models: an image encoder and a mask decoder.
 - Image preprocessing scales the longest side of the input image to 1024px and pads it to a square tensor for the encoder.
 - Click coordinates are automatically scaled to match the preprocessed image dimensions.
-<<<<<<< HEAD
 - The output mask is an `ImageData` object, typically 256x256, which can then be upscaled and drawn onto a canvas.
 
 ## Development & Building
@@ -180,7 +179,4 @@
 
 - Install dependencies: `npm install`
 - Build the library: `npm run build`
-  This command cleans the `dist` folder, runs webpack to bundle the library, and then uses `npm pack` to create a `.tgz` tarball in the `miniSAM` root directory (e.g., `minisam-0.1.0.tgz`). This tarball can be installed locally by other projects.
-=======
-- The output mask is an `ImageData` object, typically 256x256, which can then be upscaled and drawn onto a canvas.
->>>>>>> 51867cee
+  This command cleans the `dist` folder, runs webpack to bundle the library, and then uses `npm pack` to create a `.tgz` tarball in the `miniSAM` root directory (e.g., `minisam-0.2.0.tgz`). This tarball can be installed locally by other projects.